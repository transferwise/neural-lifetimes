import datetime
from pathlib import Path

import pytorch_lightning as pl

from neural_lifetimes import run_model
from neural_lifetimes.data.datamodules import SequenceDataModule
from neural_lifetimes.data.datasets.btyd import BTYD, GenMode
from neural_lifetimes.models import TargetCreator
from neural_lifetimes.models.modules import ClassicModel
from neural_lifetimes.models.nets import CombinedEmbedder
from examples import eventsprofiles_datamodel

<<<<<<< HEAD
LOG_DIR = str(Path(__file__).parent)

if torch.cuda.is_available():
    device = torch.device("cuda:0")
    device_type = "gpu"
else:
    device = torch.device("cpu")
    device_type = "cpu"
=======
LOG_DIR = str(Path(__file__).parent / "logs")
data_dir = str(Path(__file__).parent.absolute())
>>>>>>> e1e01a76

START_TOKEN_DISCR = "StartToken"
COLS = eventsprofiles_datamodel.target_cols + eventsprofiles_datamodel.cont_feat + eventsprofiles_datamodel.discr_feat

if __name__ == "__main__":
    pl.seed_everything(9473)

    btyd_dataset = BTYD.from_modes(
        modes=[
            GenMode(a=1.5, b=20, r=1, alpha=14),
            GenMode(a=2, b=50, r=2, alpha=6),
        ],
        num_customers=1000,
        mode_ratios=[2.5, 1],  # generate equal number of transactions from each mode
        seq_gen_dynamic=False,
        start_date=datetime.datetime(2019, 1, 1, 0, 0, 0),
        start_limit_date=datetime.datetime(2019, 6, 15, 0, 0, 0),
        end_date=datetime.datetime(2021, 1, 1, 0, 0, 0),
        data_dir=data_dir,
        continuous_features=eventsprofiles_datamodel.cont_feat,
        discrete_features=eventsprofiles_datamodel.discr_feat,
        track_statistics=True,
    )

    btyd_dataset[:]
    print(f"Expected Num Transactions per mode: {btyd_dataset.expected_num_transactions_from_priors()}")
    print(f"Expected p churn per mode: {btyd_dataset.expected_p_churn_from_priors()}")
    print(f"Expected time interval per mode: {btyd_dataset.expected_time_interval_from_priors()}")
    print(f"Truncated sequences: {btyd_dataset.truncated_sequences}")

    btyd_dataset.plot_tracked_statistics().show()

    discrete_values = btyd_dataset.get_discrete_feature_values(
        start_token=START_TOKEN_DISCR,
    )

    emb = CombinedEmbedder(
        continuous_features=btyd_dataset.continuous_feature_names,
        category_dict=discrete_values,
        embed_dim=256,
        drop_rate=0.5,
        pre_encoded=False,
    )

    target_transform = TargetCreator(
        cols=COLS,
        emb=emb,
        max_item_len=100,
        start_token_discr=START_TOKEN_DISCR,
        start_token_cont=0,
    )

    datamodule = SequenceDataModule(
        dataset=btyd_dataset,
        target_transform=target_transform,
        test_size=0.2,
        batch_points=1024,
        min_points=1,
    )

    net = ClassicModel(
        emb,
        rnn_dim=256,
        drop_rate=0.5,
        bottleneck_dim=32,
        lr=0.001,
        target_cols=target_transform.cols,
        vae_sample_z=True,
        vae_sampling_scaler=1.0,
        vae_KL_weight=0.01,
    )

    run_model(
        datamodule,
        net,
        log_dir=LOG_DIR,
        num_epochs=50,
        val_check_interval=20,
        limit_val_batches=20,
        gradient_clipping=0.0000001,
    )<|MERGE_RESOLUTION|>--- conflicted
+++ resolved
@@ -11,19 +11,9 @@
 from neural_lifetimes.models.nets import CombinedEmbedder
 from examples import eventsprofiles_datamodel
 
-<<<<<<< HEAD
+
 LOG_DIR = str(Path(__file__).parent)
-
-if torch.cuda.is_available():
-    device = torch.device("cuda:0")
-    device_type = "gpu"
-else:
-    device = torch.device("cpu")
-    device_type = "cpu"
-=======
-LOG_DIR = str(Path(__file__).parent / "logs")
 data_dir = str(Path(__file__).parent.absolute())
->>>>>>> e1e01a76
 
 START_TOKEN_DISCR = "StartToken"
 COLS = eventsprofiles_datamodel.target_cols + eventsprofiles_datamodel.cont_feat + eventsprofiles_datamodel.discr_feat
