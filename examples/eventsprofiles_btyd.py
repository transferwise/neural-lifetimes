import datetime
from pathlib import Path

<<<<<<< HEAD
=======
import torch
import pytorch_lightning as pl

>>>>>>> c0b35c42
from neural_lifetimes import run_model
from neural_lifetimes.data.datamodules import SequenceDataModule
from neural_lifetimes.data.datasets.btyd import BTYD, GenMode
from neural_lifetimes.models import TargetCreator
from neural_lifetimes.models.modules import ClassicModel
from neural_lifetimes.models.nets import CombinedEmbedder
from examples import eventsprofiles_datamodel

LOG_DIR = str(Path(__file__).parent / "logs")
data_dir = str(Path(__file__).parent.absolute())

START_TOKEN_DISCR = "StartToken"
COLS = eventsprofiles_datamodel.target_cols + eventsprofiles_datamodel.cont_feat + eventsprofiles_datamodel.discr_feat

if __name__ == "__main__":
    pl.seed_everything(9473)

    btyd_dataset = BTYD.from_modes(
        modes=[
            GenMode(a=1.5, b=20, r=1, alpha=14),
            GenMode(a=2, b=50, r=2, alpha=6),
        ],
        num_customers=1000,
        mode_ratios=[2.5, 1],  # generate equal number of transactions from each mode
        seq_gen_dynamic=False,
        start_date=datetime.datetime(2019, 1, 1, 0, 0, 0),
        start_limit_date=datetime.datetime(2019, 6, 15, 0, 0, 0),
        end_date=datetime.datetime(2021, 1, 1, 0, 0, 0),
        data_dir=data_dir,
        continuous_features=eventsprofiles_datamodel.cont_feat,
        discrete_features=eventsprofiles_datamodel.discr_feat,
        track_statistics=True,
    )

    btyd_dataset[:]
    print(f"Expected Num Transactions per mode: {btyd_dataset.expected_num_transactions_from_priors()}")
    print(f"Expected p churn per mode: {btyd_dataset.expected_p_churn_from_priors()}")
    print(f"Expected time interval per mode: {btyd_dataset.expected_time_interval_from_priors()}")
    print(f"Truncated sequences: {btyd_dataset.truncated_sequences}")

    btyd_dataset.plot_tracked_statistics().show()

    discrete_values = btyd_dataset.get_discrete_feature_values(
        start_token=START_TOKEN_DISCR,
    )

    emb = CombinedEmbedder(
        continuous_features=btyd_dataset.continuous_feature_names,
        category_dict=discrete_values,
        embed_dim=256,
        drop_rate=0.5,
        pre_encoded=False,
    )

<<<<<<< HEAD
target_transform = TargetCreator(
    cols=COLS,
    emb=emb,
    max_item_len=100,
    start_token_discr=START_TOKEN_DISCR,
    start_token_cont=0,
)

datamodule = SequenceDataModule(
    dataset=btyd_dataset,
    target_transform=target_transform,
    test_size=0.2,
    batch_points=1024,
    min_points=1,
)
=======
    target_transform = TargetCreator(
        cols=COLS,
        emb=emb,
        max_item_len=100,
        start_token_discr=START_TOKEN_DISCR,
        start_token_cont=0,
    ).to(device=device)

    datamodule = SequenceDataModule(
        dataset=btyd_dataset,
        target_transform=target_transform,
        test_size=0.2,
        batch_points=1024,
        device=device,
        min_points=1,
    )
>>>>>>> c0b35c42

    net = ClassicModel(
        emb,
        rnn_dim=256,
        drop_rate=0.5,
        bottleneck_dim=32,
        lr=0.001,
        target_cols=target_transform.cols,
        vae_sample_z=True,
        vae_sampling_scaler=1.0,
        vae_KL_weight=0.01,
    )

<<<<<<< HEAD
run_model(
    datamodule,
    net,
    log_dir=LOG_DIR,
    num_epochs=50,
    val_check_interval=20,
    limit_val_batches=20,
)
=======
    run_model(
        datamodule,
        net,
        log_dir=LOG_DIR,
        device_type=device_type,
        num_epochs=50,
        val_check_interval=20,
        limit_val_batches=20,
        gradient_clipping=0.0000001,
    )
>>>>>>> c0b35c42
<|MERGE_RESOLUTION|>--- conflicted
+++ resolved
@@ -1,12 +1,9 @@
 import datetime
 from pathlib import Path
 
-<<<<<<< HEAD
-=======
 import torch
 import pytorch_lightning as pl
 
->>>>>>> c0b35c42
 from neural_lifetimes import run_model
 from neural_lifetimes.data.datamodules import SequenceDataModule
 from neural_lifetimes.data.datasets.btyd import BTYD, GenMode
@@ -61,40 +58,21 @@
         pre_encoded=False,
     )
 
-<<<<<<< HEAD
-target_transform = TargetCreator(
-    cols=COLS,
-    emb=emb,
-    max_item_len=100,
-    start_token_discr=START_TOKEN_DISCR,
-    start_token_cont=0,
-)
-
-datamodule = SequenceDataModule(
-    dataset=btyd_dataset,
-    target_transform=target_transform,
-    test_size=0.2,
-    batch_points=1024,
-    min_points=1,
-)
-=======
     target_transform = TargetCreator(
         cols=COLS,
         emb=emb,
         max_item_len=100,
         start_token_discr=START_TOKEN_DISCR,
         start_token_cont=0,
-    ).to(device=device)
+    )
 
     datamodule = SequenceDataModule(
         dataset=btyd_dataset,
         target_transform=target_transform,
         test_size=0.2,
         batch_points=1024,
-        device=device,
         min_points=1,
     )
->>>>>>> c0b35c42
 
     net = ClassicModel(
         emb,
@@ -108,24 +86,12 @@
         vae_KL_weight=0.01,
     )
 
-<<<<<<< HEAD
-run_model(
-    datamodule,
-    net,
-    log_dir=LOG_DIR,
-    num_epochs=50,
-    val_check_interval=20,
-    limit_val_batches=20,
-)
-=======
     run_model(
         datamodule,
         net,
         log_dir=LOG_DIR,
-        device_type=device_type,
         num_epochs=50,
         val_check_interval=20,
         limit_val_batches=20,
         gradient_clipping=0.0000001,
-    )
->>>>>>> c0b35c42
+    )